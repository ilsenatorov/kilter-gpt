--- conflicted
+++ resolved
@@ -131,8 +131,7 @@
    "source": [
     "kp = KilterPolice(set(holds.index), n_total_holds=(4, 30))\n",
     "df[\"valid\"] = df[\"frames\"].apply(kp.check)\n",
-    "df = df[df[\"valid\"]]\n",
-    "df[\"angle\"] = df[\"angle\"]"
+    "df = df[df[\"valid\"]]"
    ]
   },
   {
@@ -146,31 +145,12 @@
     "holds.to_csv(\"data/raw/holds.csv\")\n",
     "grades.to_csv(\"data/raw/grades.csv\")"
    ]
-<<<<<<< HEAD
   },
   {
    "cell_type": "code",
    "execution_count": null,
    "metadata": {},
-   "outputs": [
-    {
-     "name": "stdout",
-     "output_type": "stream",
-     "text": [
-      "--2024-07-15 11:36:38--  https://raw.githubusercontent.com/Declan-Stockdale-Garbutt/KilterBoard_climb_generator/main/data/full_board_commercial.png\n",
-      "Resolving raw.githubusercontent.com (raw.githubusercontent.com)... 185.199.111.133, 185.199.110.133, 185.199.109.133, ...\n",
-      "Connecting to raw.githubusercontent.com (raw.githubusercontent.com)|185.199.111.133|:443... connected.\n",
-      "HTTP request sent, awaiting response... 200 OK\n",
-      "Length: 897501 (876K) [image/png]\n",
-      "Saving to: ‘full_board_commercial.png’\n",
-      "\n",
-      "full_board_commerci 100%[===================>] 876.47K  --.-KB/s    in 0.04s   \n",
-      "\n",
-      "2024-07-15 11:36:38 (21.0 MB/s) - ‘full_board_commercial.png’ saved [897501/897501]\n",
-      "\n"
-     ]
-    }
-   ],
+   "outputs": [],
    "source": [
     "# for plotter uses\n",
     "holds['img_x'] = (7.5 * holds['x']).astype(int)\n",
@@ -186,8 +166,6 @@
    "metadata": {},
    "outputs": [],
    "source": []
-=======
->>>>>>> 0387b0a5
   }
  ],
  "metadata": {
