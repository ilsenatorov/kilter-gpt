--- conflicted
+++ resolved
@@ -144,11 +144,7 @@
         self.config = config
         self.tokenizer = tokenizer
         self.model = GPT(self.config)
-<<<<<<< HEAD
-        # self.model = torch.compile(GPT(self.config))
-=======
         # self.model = torch.compile(self.model)
->>>>>>> 24531f87
 
     def get_loss(self, logits, targets):
         B, C, V = logits.shape
