--- conflicted
+++ resolved
@@ -39,11 +39,7 @@
   },
   {
    "cell_type": "code",
-<<<<<<< HEAD
-   "execution_count": 4,
-=======
    "execution_count": null,
->>>>>>> 9b382f38
    "metadata": {},
    "outputs": [],
    "source": [
@@ -56,11 +52,7 @@
   },
   {
    "cell_type": "code",
-<<<<<<< HEAD
-   "execution_count": 5,
-=======
    "execution_count": null,
->>>>>>> 9b382f38
    "metadata": {},
    "outputs": [],
    "source": [
@@ -86,11 +78,7 @@
   },
   {
    "cell_type": "code",
-<<<<<<< HEAD
-   "execution_count": 6,
-=======
    "execution_count": null,
->>>>>>> 9b382f38
    "metadata": {},
    "outputs": [],
    "source": [
@@ -137,16 +125,6 @@
   },
   {
    "cell_type": "code",
-<<<<<<< HEAD
-   "execution_count": 10,
-   "metadata": {},
-   "outputs": [],
-   "source": [
-    "kp = KilterPolice(set(holds.index))\n",
-    "df[\"valid\"] = df[\"frames\"].apply(kp.check)\n",
-    "df = df[df[\"valid\"]]\n",
-    "df[\"angle\"] = df[\"angle\"]"
-=======
    "execution_count": null,
    "metadata": {},
    "outputs": [],
@@ -154,24 +132,16 @@
     "kp = KilterPolice(set(holds.index), n_total_holds=(4, 30))\n",
     "df[\"valid\"] = df[\"frames\"].apply(kp.check)\n",
     "df = df[df[\"valid\"]]"
->>>>>>> 9b382f38
    ]
   },
   {
    "cell_type": "code",
-<<<<<<< HEAD
-   "execution_count": 11,
-=======
    "execution_count": null,
->>>>>>> 9b382f38
    "metadata": {},
    "outputs": [],
    "source": [
     "df.to_csv(\"data/raw/climbs.csv\")\n",
-<<<<<<< HEAD
-=======
     "df[df['ascensionist_count'] > 10].to_csv(\"data/raw/popular_climbs.csv\")\n",
->>>>>>> 9b382f38
     "holds.to_csv(\"data/raw/holds.csv\")\n",
     "grades.to_csv(\"data/raw/grades.csv\")"
    ]
@@ -181,8 +151,6 @@
    "execution_count": null,
    "metadata": {},
    "outputs": [],
-<<<<<<< HEAD
-=======
    "source": [
     "# for plotter uses\n",
     "holds['img_x'] = (7.5 * holds['x']).astype(int)\n",
@@ -197,7 +165,6 @@
    "execution_count": null,
    "metadata": {},
    "outputs": [],
->>>>>>> 9b382f38
    "source": []
   }
  ],
